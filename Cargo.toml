--- conflicted
+++ resolved
@@ -1,14 +1,8 @@
 [package]
 name = "cw-gas-test"
-<<<<<<< HEAD
-version = "0.1.1"
+version = "0.2.1"
 edition = "2021"
 authors = ["Cordt Hanson cordtus@gmail.com"]
-=======
-version = "0.1.0"
-edition = "2021"
-authors = ["Your Name <your.email@example.com>"]
->>>>>>> ed24bee0
 description = "A contract for testing gas costs on CosmWasm enabled blockchains"
 
 [lib]
